--- conflicted
+++ resolved
@@ -14,7 +14,6 @@
     "electron": "electron .",
     "electron:dev": "wait-on http://localhost:5173 && cross-env NODE_ENV=development electron .",
     "electron:build": "npm run build && cross-env NODE_ENV=production electron .",
-<<<<<<< HEAD
     "dist": "npm run build && electron-builder",
     "dist:win": "npm run build && electron-builder --win",
     "dist:mac": "npm run build && electron-builder --mac",
@@ -30,12 +29,6 @@
     "react": "^18.2.0",
     "react-dom": "^18.2.0",
     "recharts": "^3.1.0"
-=======
-    "dist": "npm run build && cross-env NODE_ENV=production electron-builder",
-    "dist:win": "npm run build && cross-env NODE_ENV=production electron-builder --win",
-    "dist:mac": "npm run build && cross-env NODE_ENV=production electron-builder --mac",
-    "dist:linux": "npm run build && cross-env NODE_ENV=production electron-builder --linux"
->>>>>>> 441aacdb
   },
   "devDependencies": {
     "@electron/rebuild": "^4.0.1",
